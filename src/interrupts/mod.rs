--- conflicted
+++ resolved
@@ -55,7 +55,6 @@
     unsafe {
         {
             let mut pic = PIC.lock();
-//            pic.set_mask(0);
             pic.initialize();
         }
         sti();
@@ -126,26 +125,15 @@
 //  | ----------------------------- | ---------- | ----------- | ---------- | ------------- |
 
 #[no_mangle]
-<<<<<<< HEAD
-pub extern "C" fn rust_irq_handler(stack_frame: *const ExceptionStackFrame,
-                                   isr_number: usize) {
-	match isr_number {
-=======
 pub extern "C" fn rust_irq_handler(stack_frame: *const ExceptionStackFrame, isr_number: usize) {
     match isr_number {
->>>>>>> 657ad83c
         0x0 => rust_de_handler(stack_frame),
         0x3 => breakpoint_handler(stack_frame),
         0xD => rust_gp_handler(stack_frame),
         0xE => rust_pf_handler(stack_frame),
-<<<<<<< HEAD
         0x20 => rust_timer_handler(),
         0x21 => rust_kb_handler(),
-        _   => unreachable!(),
-=======
-        0x21 => rust_kb_handler(),
         _ => unreachable!(),
->>>>>>> 657ad83c
     }
 }
 
@@ -157,15 +145,9 @@
 
 extern "C" fn breakpoint_handler(stack_frame: *const ExceptionStackFrame) {
     unsafe {
-<<<<<<< HEAD
         println!("Breakpoint at {:#?}\n{:#?}",
-                                   (*stack_frame).instruction_pointer,
-                                   *stack_frame);
-=======
-        print_error(format_args!("Breakpoint at {:#?}\n{:#?}",
-                                 (*stack_frame).instruction_pointer,
-                                 *stack_frame));
->>>>>>> 657ad83c
+                 (*stack_frame).instruction_pointer,
+                 *stack_frame);
     }
 }
 
@@ -182,34 +164,26 @@
 }
 
 extern "C" fn rust_timer_handler() {
-	// print to the screen
-	vga_buffer::flush_screen();
-	unsafe {
-		PIC.lock().master.end_of_interrupt();
-	}
+    // print to the screen
+    vga_buffer::flush_screen();
+    unsafe {
+        PIC.lock().master.end_of_interrupt();
+    }
 }
 
 extern "C" fn rust_kb_handler() {
     let mut kb = KEYBOARD.lock();
-//    panic!("KEYBOARD");
     match kb.port.read() {
         // If the key was just pressed,
         // then the top bit of it is set
         x if x & 0x80 == 0 => {
             kb.keys[x as usize] = true;
-            let mut byte: u8 = kb.kbmap[x as usize];
+            let mut byte = kb.kbmap[x as usize];
 
             // If either shift is pressed, make it
             // capital as long as it is alphabetic
-<<<<<<< HEAD
-            byte -= 0x20 *
-                    ((kb.keys[42] || kb.keys[54]) &&
-                      byte > 96 && byte < 123) as u8;
-            print!("{}",byte as char);
-=======
             byte -= 0x20 * ((kb.keys[42] || kb.keys[54]) && byte > 96 && byte < 123) as u8;
-            WRITER.lock().write_byte(byte);
->>>>>>> 657ad83c
+            print!("{}", byte as char);
         }
         // If this runs a key was released
         // load a false into kb.keys at that point
